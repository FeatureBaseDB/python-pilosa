# Copyright 2017 Pilosa Corp.
#
# Redistribution and use in source and binary forms, with or without
# modification, are permitted provided that the following conditions
# are met:
#
# 1. Redistributions of source code must retain the above copyright
# notice, this list of conditions and the following disclaimer.
#
# 2. Redistributions in binary form must reproduce the above copyright
# notice, this list of conditions and the following disclaimer in the
# documentation and/or other materials provided with the distribution.
#
# 3. Neither the name of the copyright holder nor the names of its
# contributors may be used to endorse or promote products derived
# from this software without specific prior written permission.
#
# THIS SOFTWARE IS PROVIDED BY THE COPYRIGHT HOLDERS AND
# CONTRIBUTORS "AS IS" AND ANY EXPRESS OR IMPLIED WARRANTIES,
# INCLUDING, BUT NOT LIMITED TO, THE IMPLIED WARRANTIES OF
# MERCHANTABILITY AND FITNESS FOR A PARTICULAR PURPOSE ARE
# DISCLAIMED. IN NO EVENT SHALL THE COPYRIGHT HOLDER OR
# CONTRIBUTORS BE LIABLE FOR ANY DIRECT, INDIRECT, INCIDENTAL,
# SPECIAL, EXEMPLARY, OR CONSEQUENTIAL DAMAGES (INCLUDING,
# BUT NOT LIMITED TO, PROCUREMENT OF SUBSTITUTE GOODS OR
# SERVICES; LOSS OF USE, DATA, OR PROFITS; OR BUSINESS
# INTERRUPTION) HOWEVER CAUSED AND ON ANY THEORY OF LIABILITY,
# WHETHER IN CONTRACT, STRICT LIABILITY, OR TORT (INCLUDING
# NEGLIGENCE OR OTHERWISE) ARISING IN ANY WAY OUT OF THE USE
# OF THIS SOFTWARE, EVEN IF ADVISED OF THE POSSIBILITY OF SUCH
# DAMAGE.
#

import json
import logging
import re
import sys
import threading

import urllib3

from .exceptions import PilosaError, PilosaURIError, IndexExistsError, FieldExistsError
from .imports import batch_columns
from .internal import public_pb2 as internal
from .orm import TimeQuantum, Schema, CacheType
from .response import QueryResponse
from .version import VERSION

__all__ = ("Client", "Cluster", "URI")

_MAX_HOSTS = 10
_IS_PY2 = sys.version_info.major == 2


class Client(object):
    """Pilosa HTTP client

    This client uses Pilosa's http+protobuf API.

    Usage: ::

        import pilosa

        # Create a Client instance
        client = pilosa.Client()

        # Create an Index instance
        index = pilosa.Index("repository")

        stargazer = index.field("stargazer")
        response = client.query(stargazer.row(5))

        # Act on the result
        print(response.result)

    * See `Pilosa API Reference <https://www.pilosa.com/docs/api-reference/>`_.
    * See `Query Language <https://www.pilosa.com/docs/query-language/>`_.
    """

    __NO_RESPONSE, __RAW_RESPONSE, __ERROR_CHECKED_RESPONSE = range(3)

    def __init__(self, cluster_or_uri=None, connect_timeout=30000, socket_timeout=300000,
                 pool_size_per_route=10, pool_size_total=100, retry_count=3,
                 tls_skip_verify=False, tls_ca_certificate_path=""):
        if cluster_or_uri is None:
            self.cluster = Cluster(URI())
        elif isinstance(cluster_or_uri, Cluster):
            self.cluster = cluster_or_uri.copy()
        elif isinstance(cluster_or_uri, URI):
            self.cluster = Cluster(cluster_or_uri)
        elif isinstance(cluster_or_uri, str):
            self.cluster = Cluster(URI.address(cluster_or_uri))
        else:
            raise PilosaError("Invalid cluster_or_uri: %s" % cluster_or_uri)

        self.connect_timeout = connect_timeout / 1000.0
        self.socket_timeout = socket_timeout / 1000.0
        self.pool_size_per_route = pool_size_per_route
        self.pool_size_total = pool_size_total
        self.retry_count = retry_count
        self.tls_skip_verify = tls_skip_verify
        self.tls_ca_certificate_path = tls_ca_certificate_path
        self.__current_host = None
        self.__client = None
        self.logger = logging.getLogger("pilosa")

<<<<<<< HEAD
    def query(self, query, columns=False, exclude_bits=False, exclude_attrs=False, slices=[]):
        """Runs the given query against the server with the given options.
        
        :param pilosa.PqlQuery query: a PqlQuery object with a non-null index
        :param bool columns: Enables returning column data from bitmap queries
        :param bool exclude_bits: Disables returning bits from bitmap queries
        :param bool exclude_attrs: Disables returning attributes from bitmap queries
        :param list(int) slices: Returns data from a subset of slices
        :return: Pilosa response
        :rtype: pilosa.Response
        """
        request = _QueryRequest(query.serialize(), columns=columns, exclude_bits=exclude_bits, exclude_attrs=exclude_attrs, slices=slices)
        data = bytearray(request.to_protobuf())
=======
    def query(self, query, column_attrs=False, exclude_columns=False, exclude_attrs=False):
        """Runs the given query against the server with the given options.
        
        :param pilosa.PqlQuery query: a PqlQuery object with a non-null index
        :param bool column_attrs: Enables returning column data from row queries
        :param bool exclude_columns: Disables returning columns from row queries
        :param bool exclude_attrs: Disables returning attributes from row queries
        :return: Pilosa response
        :rtype: pilosa.Response
        """
        request = _QueryRequest(query.serialize(), column_attrs=column_attrs, exclude_columns=exclude_columns, exclude_row_attrs=exclude_attrs)
>>>>>>> 3f2a80ee
        path = "/index/%s/query" % query.index.name
        try:
            headers = {
                'Content-Type': 'application/x-protobuf',
                'Accept': 'application/x-protobuf',
            }
            response = self.__http_request("POST", path, data=request.to_protobuf(), headers=headers)
            return QueryResponse._from_protobuf(response.data)
        except PilosaServerError as e:
            raise PilosaError(e.content)

    def create_index(self, index):
        """Creates an index on the server using the given Index object.
        
        :param pilosa.Index index:
        :raises pilosa.IndexExistsError: if there already is a index with the given name
        """
        path = "/index/%s" % index.name
        try:
            self.__http_request("POST", path)
        except PilosaServerError as e:
            if e.response.status == 409:
                raise IndexExistsError
            raise

    def delete_index(self, index):
        """Deletes the given index on the server.
        
        :param pilosa.Index index:
        :raises pilosa.PilosaError: if the index does not exist
        """
        path = "/index/%s" % index.name
        self.__http_request("DELETE", path)

    def create_field(self, field):
        """Creates a field on the server using the given Field object.
        
        :param pilosa.Field field:
        :raises pilosa.FieldExistsError: if there already is a field with the given name
        """
        data = field._get_options_string()
        path = "/index/%s/field/%s" % (field.index.name, field.name)
        try:
            self.__http_request("POST", path, data=data)
        except PilosaServerError as e:
            if e.response.status == 409:
                raise FieldExistsError
            raise


    def delete_field(self, field):
        """Deletes the given field on the server.
        
        :param pilosa.Field field:
        :raises pilosa.PilosaError: if the field does not exist
        """
        path = "/index/%s/field/%s" % (field.index.name, field.name)
        self.__http_request("DELETE", path)

    def ensure_index(self, index):
        """Creates an index on the server if it does not exist.
        
        :param pilosa.Index index:
        """
        try:
            self.create_index(index)
        except IndexExistsError:
            pass

    def ensure_field(self, field):
        """Creates a field on the server if it does not exist.
        
        :param pilosa.Field field:
        """
        try:
            self.create_field(field)
        except FieldExistsError:
            pass

    def _read_schema(self):
        response = self.__http_request("GET", "/schema")
        return json.loads(response.data.decode('utf-8')).get("indexes") or []

    def schema(self):
        schema = Schema()
        for index_info in self._read_schema():
            index = schema.index(index_info["name"])
            for field_info in index_info.get("fields") or []:
                options = decode_field_meta_options(field_info)
                index.field(field_info["name"], **options)

        return schema

    def sync_schema(self, schema):
        server_schema = self.schema()

        # find out local - remote schema
        diff_schema = schema._diff(server_schema)
        # create indexes and fields which doesn't exist on the server side
        for index_name, index in diff_schema._indexes.items():
            if index_name not in server_schema._indexes:
                self.ensure_index(index)
            for field_name, field in index._fields.items():
                self.ensure_field(field)

        # find out remote - local schema
        diff_schema = server_schema._diff(schema)
        for index_name, index in diff_schema._indexes.items():
            local_index = schema._indexes.get(index_name)
            if local_index is None:
                schema._indexes[index_name] = index
            else:
                for field_name, field in index._fields.items():
                    local_index._fields[field_name] = field

    def import_field(self, field, bit_reader, batch_size=100000):
        """Imports a field using the given bit reader

        :param field:
        :param bit_reader:
        :param batch_size:
        """
        index_name = field.index.name
        field_name = field.name
        import_columns = self._import_columns
        for shard, columns in batch_columns(bit_reader, batch_size):
            import_columns(index_name, field_name, shard, columns)

    def http_request(self, method, path, data=None, headers=None):
        """Sends an HTTP request to the Pilosa server

        NOTE: This function is experimental and may be removed in later revisions.

        :param method: HTTP method
        :param path: Request path
        :param data: Request body
        :param headers: Request headers
        :return HTTP response:

        """
        return self.__http_request(method, path, data=data, headers=headers)

    def _import_columns(self, index_name, field_name, shard, columns):
        # sort by row_id then by column_id
        columns.sort(key=lambda bit: (bit.row_id, bit.column_id))
        nodes = self._fetch_fragment_nodes(index_name, shard)
        # copy client params
        client_params = {}
        for k,v in self.__dict__.items():
            # don't copy protected, private params
            if k.startswith("_"):
                continue
            # don't copy these
            if k in ["cluster", "logger"]:
                continue
            client_params[k] = v
        for node in nodes:
            client = Client(URI.address(node.url), **client_params)
            client._import_node(_ImportRequest(index_name, field_name, shard, columns))

    def _fetch_fragment_nodes(self, index_name, shard):
        path = "/internal/fragment/nodes?shard=%d&index=%s" % (shard, index_name)
        response = self.__http_request("GET", path)
        content = response.data.decode("utf-8")
        node_dicts = json.loads(content)
        nodes = []
        for node_dict in node_dicts:
            node_dict = node_dict["uri"]
            nodes.append(_Node(node_dict["scheme"], node_dict["host"], node_dict.get("port", "")))
        return nodes

    def _import_node(self, import_request):
        data = import_request.to_protobuf()
        headers = {
            'Content-Type': 'application/x-protobuf',
            'Accept': 'application/x-protobuf',
        }
        path = "/index/%s/field/%s/import" % (import_request.index_name, import_request.field_name)
        self.__http_request("POST", path, data=data, headers=headers)

    def __http_request(self, method, path, data=None, headers=None):
        if not self.__client:
            self.__connect()
        # try at most 10 non-failed hosts; protect against broken cluster.remove_host
        for _ in range(_MAX_HOSTS):
            uri = "%s%s" % (self.__get_address(), path)
            try:
                self.logger.debug("Request: %s %s %s", method, uri)
                response = self.__client.request(method, uri, body=data, headers=headers)
                break
            except urllib3.exceptions.MaxRetryError as e:
                self.cluster.remove_host(self.__current_host)
                self.logger.warning("Removed %s from the cluster due to %s", self.__current_host, str(e))
                self.__current_host = None
        else:
            raise PilosaError("Tried %s hosts, still failing" % _MAX_HOSTS)

        if 200 <= response.status < 300:
            return response
        raise PilosaServerError(response)

    def __get_address(self):
        if self.__current_host is None:
            self.__current_host = self.cluster.get_host()
            self.logger.debug("Current host set: %s", self.__current_host)
        return self.__current_host._normalize()

    def __connect(self):
        num_pools = float(self.pool_size_total) / self.pool_size_per_route
        headers = {
            'User-Agent': 'python-pilosa/%s' % VERSION,
        }

        timeout = urllib3.Timeout(connect=self.connect_timeout, read=self.socket_timeout)
        client_options = {
            "num_pools": num_pools,
            "maxsize": self.pool_size_per_route,
            "block": True,
            "headers": headers,
            "timeout": timeout,
            "retries": self.retry_count,
        }
        if not self.tls_skip_verify:
            client_options["cert_reqs"] = "CERT_REQUIRED"
            client_options["ca_certs"] = self.tls_ca_certificate_path

        client = urllib3.PoolManager(**client_options)
        self.__client = client


def decode_field_meta_options(field_info):
    meta = field_info.get("options", {})
    return {
        "cache_size": meta.get("cacheSize", 50000),
        "cache_type": CacheType(meta.get("cacheType", "")),
        "time_quantum": TimeQuantum(meta.get("timeQuantum", "")),
        "int_min": meta.get("min", 0),
        "int_max": meta.get("max", 0),
    }


class URI:
    """Represents a Pilosa URI

    A Pilosa URI consists of three parts:

    * Scheme: Protocol of the URI. Default: ``http``
    * Host: Hostname or IP URI. Default: ``localhost``
    * Port: Port of the URI. Default ``10101``

    All parts of the URI are optional. The following are equivalent:

    * ``http://localhost:10101``
    * ``http://localhost``
    * ``http://:10101``
    * ``localhost:10101``
    * ``localhost``
    * ``:10101``

    :param str scheme: is the scheme of the Pilosa Server, such as ``http`` or ``https``
    :param str host: is the hostname or IP address of the Pilosa server. IPv6 addresses should be enclosed in brackets, e.g., ``[fe00::0]``.
    :param int port: is the port of the Pilosa server
    """
    __PATTERN = re.compile("^(([+a-z]+):\\/\\/)?([0-9a-z.-]+|\\[[:0-9a-fA-F]+\\])?(:([0-9]+))?$")

    def __init__(self, scheme="http", host="localhost", port=10101):
        self.scheme = scheme
        self.host = host
        self.port = port

    @classmethod
    def address(cls, address):
        """ Creates a URI from an address.
        
        :param str address: of the form ``${SCHEME}://${HOST}:{$PORT}``
        :return: a Pilosa URI
        :type: pilosa.URI
        """
        uri = cls()
        uri._parse(address)
        return uri

    def _normalize(self):
        scheme = self.scheme
        try:
            index = scheme.index("+")
            scheme = scheme[:index]
        except ValueError:
            pass
        return "%s://%s:%s" % (scheme, self.host, self.port)

    def _parse(self, address):
        m = self.__PATTERN.search(address)
        if m:
            scheme = m.group(2)
            if scheme:
                self.scheme = scheme
            host = m.group(3)
            if host:
                self.host = host
            port = m.group(5)
            if port:
                self.port = int(port)
            return
        raise PilosaURIError("Not a Pilosa URI")

    def __str__(self):
        return "%s://%s:%s" % (self.scheme, self.host, self.port)

    def __repr__(self):
        return "<URI %s>" % self

    def __eq__(self, other):
        if id(self) == id(other):
            return True
        if other is None or not isinstance(other, self.__class__):
            return False
        return self.scheme == other.scheme and \
            self.host == other.host and \
            self.port == other.port


class Cluster:
    """Contains hosts in a Pilosa cluster.
    
    :param hosts: URIs of hosts. Leaving out hosts creates the default cluster
    """

    def __init__(self, *hosts):
        """Returns the cluster with the given hosts"""
        self.hosts = [(host, True) for host in hosts]
        self.__next_index = 0
        self.__lock = threading.RLock()

    def add_host(self, uri):
        """Makes a host available.
        
        :param pilosa.URI uri:
        """
        with self.__lock:
            for i, item in enumerate(self.hosts):
                host, _ = item
                if host == uri:
                    self.hosts[i] = (host, True)
                    break
            else:
                self.hosts.append((uri, True))

    def remove_host(self, uri):
        """Makes a host unavailable.
        
        :param pilosa.URI uri:
        """
        with self.__lock:
            for i, item in enumerate(self.hosts):
                if uri == item[0]:
                    self.hosts[i] = (item[0], False)

    def get_host(self):
        """Returns the next host in the cluster.
        
        :return: next host
        :rtype: pilosa.URI         
        """
        for host, ok in self.hosts:
            if not ok:
                continue
            return host
        else:
            self._reset()
            raise PilosaError("There are no available hosts")

    def copy(self):
        c = Cluster()
        c.hosts = self.hosts[:]
        return c

    def _reset(self):
        with self.__lock:
            self.hosts = [(host, True) for host, _ in self.hosts]


class _QueryRequest:

<<<<<<< HEAD
    def __init__(self, query, columns=False, exclude_bits=False, exclude_attrs=False, slices=[]):
        self.query = query
        self.columns = columns
        self.exclude_bits = exclude_bits
        self.exclude_attrs = exclude_attrs
        self.slices = slices
=======
    def __init__(self, query, column_attrs=False, exclude_columns=False, exclude_row_attrs=False):
        self.query = query
        self.column_attrs = column_attrs
        self.exclude_columns = exclude_columns
        self.exclude_row_attrs = exclude_row_attrs
>>>>>>> 3f2a80ee

    def to_protobuf(self, return_bytearray=_IS_PY2):
        qr = internal.QueryRequest()
        qr.Query = self.query
<<<<<<< HEAD
        qr.ColumnAttrs = self.columns
        qr.ExcludeBits = self.exclude_bits
        qr.ExcludeAttrs = self.exclude_attrs
        qr.Slices.extend(self.slices)
=======
        qr.ColumnAttrs = self.column_attrs
        qr.ExcludeColumns = self.exclude_columns
        qr.ExcludeRowAttrs = self.exclude_row_attrs
        if return_bytearray:
            return bytearray(qr.SerializeToString())
>>>>>>> 3f2a80ee
        return qr.SerializeToString()


class _ImportRequest:

    def __init__(self, index_name, field_name, shard, columns):
        self.index_name = index_name
        self.field_name = field_name
        self.shard = shard
        self.columns = columns

    def to_protobuf(self, return_bytearray=_IS_PY2):
        import_request = internal.ImportRequest()
        import_request.Index = self.index_name
        import_request.Field = self.field_name
        import_request.Shard = self.shard
        row_ids = import_request.RowIDs
        column_ids = import_request.ColumnIDs
        timestamps = import_request.Timestamps
        for bit in self.columns:
            row_ids.append(bit.row_id)
            column_ids.append(bit.column_id)
            timestamps.append(bit.timestamp)
        if return_bytearray:
            return bytearray(import_request.SerializeToString())
        return import_request.SerializeToString()


class PilosaServerError(PilosaError):

    def __init__(self, response):
        self.response = response
        self.content = response.data.decode('utf-8')
        super(Exception, PilosaServerError).__init__(self, u"Server error (%d): %s" % (response.status, self.content))


class _Node(object):

    __slots__ = "scheme", "host", "port"

    def __init__(self, scheme, host, port):
        self.scheme = scheme
        self.host = host
        self.port = port


    @property
    def url(self):
        if self.port:
            return "%s://%s:%s" % (self.scheme, self.host, self.port)
        return "%s://%s" % (self.scheme, self.host)<|MERGE_RESOLUTION|>--- conflicted
+++ resolved
@@ -104,33 +104,18 @@
         self.__client = None
         self.logger = logging.getLogger("pilosa")
 
-<<<<<<< HEAD
-    def query(self, query, columns=False, exclude_bits=False, exclude_attrs=False, slices=[]):
-        """Runs the given query against the server with the given options.
-        
-        :param pilosa.PqlQuery query: a PqlQuery object with a non-null index
-        :param bool columns: Enables returning column data from bitmap queries
-        :param bool exclude_bits: Disables returning bits from bitmap queries
-        :param bool exclude_attrs: Disables returning attributes from bitmap queries
-        :param list(int) slices: Returns data from a subset of slices
-        :return: Pilosa response
-        :rtype: pilosa.Response
-        """
-        request = _QueryRequest(query.serialize(), columns=columns, exclude_bits=exclude_bits, exclude_attrs=exclude_attrs, slices=slices)
-        data = bytearray(request.to_protobuf())
-=======
-    def query(self, query, column_attrs=False, exclude_columns=False, exclude_attrs=False):
+    def query(self, query, column_attrs=False, exclude_columns=False, exclude_attrs=False, shards=None):
         """Runs the given query against the server with the given options.
         
         :param pilosa.PqlQuery query: a PqlQuery object with a non-null index
         :param bool column_attrs: Enables returning column data from row queries
         :param bool exclude_columns: Disables returning columns from row queries
         :param bool exclude_attrs: Disables returning attributes from row queries
+        :param list(int) slices: Returns data from a subset of slices
         :return: Pilosa response
         :rtype: pilosa.Response
         """
-        request = _QueryRequest(query.serialize(), column_attrs=column_attrs, exclude_columns=exclude_columns, exclude_row_attrs=exclude_attrs)
->>>>>>> 3f2a80ee
+        request = _QueryRequest(query.serialize(), column_attrs=column_attrs, exclude_columns=exclude_columns, exclude_row_attrs=exclude_attrs, shards=shards)
         path = "/index/%s/query" % query.index.name
         try:
             headers = {
@@ -515,36 +500,22 @@
 
 class _QueryRequest:
 
-<<<<<<< HEAD
-    def __init__(self, query, columns=False, exclude_bits=False, exclude_attrs=False, slices=[]):
-        self.query = query
-        self.columns = columns
-        self.exclude_bits = exclude_bits
-        self.exclude_attrs = exclude_attrs
-        self.slices = slices
-=======
-    def __init__(self, query, column_attrs=False, exclude_columns=False, exclude_row_attrs=False):
+    def __init__(self, query, column_attrs=False, exclude_columns=False, exclude_row_attrs=False, shards=None):
         self.query = query
         self.column_attrs = column_attrs
         self.exclude_columns = exclude_columns
         self.exclude_row_attrs = exclude_row_attrs
->>>>>>> 3f2a80ee
+        self.shards = shards or []
 
     def to_protobuf(self, return_bytearray=_IS_PY2):
         qr = internal.QueryRequest()
         qr.Query = self.query
-<<<<<<< HEAD
-        qr.ColumnAttrs = self.columns
-        qr.ExcludeBits = self.exclude_bits
-        qr.ExcludeAttrs = self.exclude_attrs
-        qr.Slices.extend(self.slices)
-=======
         qr.ColumnAttrs = self.column_attrs
         qr.ExcludeColumns = self.exclude_columns
         qr.ExcludeRowAttrs = self.exclude_row_attrs
+        qr.Shards.extend(self.shards)
         if return_bytearray:
             return bytearray(qr.SerializeToString())
->>>>>>> 3f2a80ee
         return qr.SerializeToString()
 
 
