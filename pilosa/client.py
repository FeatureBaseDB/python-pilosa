# Copyright 2017 Pilosa Corp.
#
# Redistribution and use in source and binary forms, with or without
# modification, are permitted provided that the following conditions
# are met:
#
# 1. Redistributions of source code must retain the above copyright
# notice, this list of conditions and the following disclaimer.
#
# 2. Redistributions in binary form must reproduce the above copyright
# notice, this list of conditions and the following disclaimer in the
# documentation and/or other materials provided with the distribution.
#
# 3. Neither the name of the copyright holder nor the names of its
# contributors may be used to endorse or promote products derived
# from this software without specific prior written permission.
#
# THIS SOFTWARE IS PROVIDED BY THE COPYRIGHT HOLDERS AND
# CONTRIBUTORS "AS IS" AND ANY EXPRESS OR IMPLIED WARRANTIES,
# INCLUDING, BUT NOT LIMITED TO, THE IMPLIED WARRANTIES OF
# MERCHANTABILITY AND FITNESS FOR A PARTICULAR PURPOSE ARE
# DISCLAIMED. IN NO EVENT SHALL THE COPYRIGHT HOLDER OR
# CONTRIBUTORS BE LIABLE FOR ANY DIRECT, INDIRECT, INCIDENTAL,
# SPECIAL, EXEMPLARY, OR CONSEQUENTIAL DAMAGES (INCLUDING,
# BUT NOT LIMITED TO, PROCUREMENT OF SUBSTITUTE GOODS OR
# SERVICES; LOSS OF USE, DATA, OR PROFITS; OR BUSINESS
# INTERRUPTION) HOWEVER CAUSED AND ON ANY THEORY OF LIABILITY,
# WHETHER IN CONTRACT, STRICT LIABILITY, OR TORT (INCLUDING
# NEGLIGENCE OR OTHERWISE) ARISING IN ANY WAY OUT OF THE USE
# OF THIS SOFTWARE, EVEN IF ADVISED OF THE POSSIBILITY OF SUCH
# DAMAGE.
#

import io
import json
import logging
import re
import sys
import threading

import urllib3
from roaring import Bitmap

from .exceptions import PilosaError, PilosaURIError, IndexExistsError, FieldExistsError
from .imports import batch_columns, \
    csv_row_id_column_id, csv_row_id_column_key, csv_row_key_column_id, csv_row_key_column_key, csv_column_id_value, \
    csv_column_key_value
from .internal import public_pb2 as internal
from .orm import TimeQuantum, Schema, CacheType
from .response import QueryResponse
from .version import VERSION

__all__ = ("Client", "Cluster", "URI")

_MAX_HOSTS = 10
PQL_VERSION = "1.0"
_IS_PY2 = sys.version_info.major == 2

RESERVED_FIELDS = ("exists",)

class Client(object):
    """Pilosa HTTP client

    This client uses Pilosa's http+protobuf API.

    Usage: ::

        import pilosa

        # Create a Client instance
        client = pilosa.Client()

        # Load the schema from the Pilosa server
        schema = client.schema()

        # Create an Index instance
        index = schema.Index("repository")

        # Create a Field instance
        stargazer = index.field("stargazer")

        # Execute a query
        response = client.query(stargazer.row(5))

        # Act on the result
        print(response.result)

    * See `Pilosa API Reference <https://www.pilosa.com/docs/api-reference/>`_.
    * See `Query Language <https://www.pilosa.com/docs/query-language/>`_.
    """

    __NO_RESPONSE, __RAW_RESPONSE, __ERROR_CHECKED_RESPONSE = range(3)

    def __init__(self, cluster_or_uri=None, connect_timeout=30000, socket_timeout=300000,
                 pool_size_per_route=10, pool_size_total=100, retry_count=3,
                 tls_skip_verify=False, tls_ca_certificate_path=""):
        """Creates a Client.

        :param object cluster_or_uri: A ``pilosa.Cluster`` or ``pilosa.URI` instance
        :param int connect_timeout: The maximum amount of time in milliseconds to wait for a connection attempt to a server
        to succeed
        :param int socket_timeout: The maximum amount of time in milliseconds to wait between consecutive
        read operations for a response from the server
        :param int pool_size_per_route: Number of connections in the pool per server
        :param int pool_size_total: Total number of connections in the pool
        :param int retry_count: Number of connection trials
        :param bool tls_skip_verify: Do not verify the TLS certificate of the server (Not recommended for production)
        :param str tls_ca_certificate_path: Server's TLS certificate (Useful when using self-signed certificates)

        * See `Pilosa Python Client/Server Interaction <https://github.com/pilosa/python-pilosa/blob/master/docs/server-interaction.md>`_.
        """
        if cluster_or_uri is None:
            self.cluster = Cluster(URI())
        elif isinstance(cluster_or_uri, Cluster):
            self.cluster = cluster_or_uri.copy()
        elif isinstance(cluster_or_uri, URI):
            self.cluster = Cluster(cluster_or_uri)
        elif isinstance(cluster_or_uri, str):
            self.cluster = Cluster(URI.address(cluster_or_uri))
        else:
            raise PilosaError("Invalid cluster_or_uri: %s" % cluster_or_uri)

        self.connect_timeout = connect_timeout / 1000.0
        self.socket_timeout = socket_timeout / 1000.0
        self.pool_size_per_route = pool_size_per_route
        self.pool_size_total = pool_size_total
        self.retry_count = retry_count
        self.tls_skip_verify = tls_skip_verify
        self.tls_ca_certificate_path = tls_ca_certificate_path
        self.__current_host = None
        self.__client = None
        self.logger = logging.getLogger("pilosa")
        self.__coordinator_lock = threading.RLock()
        self.__coordinator_uri = None

    def query(self, query, column_attrs=False, exclude_columns=False, exclude_attrs=False, shards=None):
        """Runs the given query against the server with the given options.

        :param pilosa.PqlQuery query: a PqlQuery object with a non-null index
        :param bool column_attrs: Enables returning column data from row queries
        :param bool exclude_columns: Disables returning columns from row queries
        :param bool exclude_attrs: Disables returning attributes from row queries
        :param list(int) shards: Returns data from a subset of shards
        :return: Pilosa response
        :rtype: pilosa.Response
        """
        serialized_query = query.serialize()
        request = _QueryRequest(serialized_query.query,
            column_attrs=column_attrs,
            exclude_columns=exclude_columns,
            exclude_row_attrs=exclude_attrs,
            shards=shards)
        path = "/index/%s/query" % query.index.name
        try:
            headers = {
                "Content-Type": "application/x-protobuf",
                "Accept": "application/x-protobuf",
                "PQL-Version": PQL_VERSION,
            }
            response = self.__http_request("POST", path,
                                            data=request.to_protobuf(),
                                            headers=headers,
                                            use_coordinator=serialized_query.has_keys)
            warning = response.getheader("warning")
            if warning:
                self.logger.warning(warning)
            return QueryResponse._from_protobuf(response.data)
        except PilosaServerError as e:
            raise PilosaError(e.content)

    def create_index(self, index):
        """Creates an index on the server using the given Index object.

        :param pilosa.Index index:
        :raises pilosa.IndexExistsError: if there already is a index with the given name
        """
        path = "/index/%s" % index.name
        data = index._get_options_string()
        try:
            self.__http_request("POST", path, data=data)
        except PilosaServerError as e:
            if e.response.status == 409:
                raise IndexExistsError
            raise

    def delete_index(self, index):
        """Deletes the given index on the server.

        :param pilosa.Index index:
        :raises pilosa.PilosaError: if the index does not exist
        """
        path = "/index/%s" % index.name
        self.__http_request("DELETE", path)

    def create_field(self, field):
        """Creates a field on the server using the given Field object.

        :param pilosa.Field field:
        :raises pilosa.FieldExistsError: if there already is a field with the given name
        """
        data = field._get_options_string()
        path = "/index/%s/field/%s" % (field.index.name, field.name)
        try:
            self.__http_request("POST", path, data=data)
        except PilosaServerError as e:
            if e.response.status == 409:
                raise FieldExistsError
            raise


    def delete_field(self, field):
        """Deletes the given field on the server.

        :param pilosa.Field field:
        :raises pilosa.PilosaError: if the field does not exist
        """
        path = "/index/%s/field/%s" % (field.index.name, field.name)
        self.__http_request("DELETE", path)

    def ensure_index(self, index):
        """Creates an index on the server if it does not exist.

        :param pilosa.Index index:
        """
        try:
            self.create_index(index)
        except IndexExistsError:
            pass

    def ensure_field(self, field):
        """Creates a field on the server if it does not exist.

        :param pilosa.Field field:
        """
        try:
            self.create_field(field)
        except FieldExistsError:
            pass

    def _read_schema(self):
        response = self.__http_request("GET", "/schema")
        return json.loads(response.data.decode('utf-8')).get("indexes") or []

    def schema(self):
        """Loads the schema from the server.

        :return: a Schema instance.
        :rtype: pilosa.Schema
        """
        schema = Schema()
        for index_info in self._read_schema():
            index = schema.index(index_info["name"])
            for field_info in index_info.get("fields") or []:
                if field_info["name"] in RESERVED_FIELDS:
                    continue
                options = decode_field_meta_options(field_info)
                index.field(field_info["name"], **options)

        return schema

    def sync_schema(self, schema):
        """Syncs the given schema with the server.

        Loads new indexes/fields from the server and creates indexes/fields not existing on the server. Does not delete remote indexes/fields/

        :param pilosa.Schema schema: Local schema to be synced
        """
        server_schema = self.schema()

        # find out local - remote schema
        diff_schema = schema._diff(server_schema)
        # create indexes and fields which doesn't exist on the server side
        for index_name, index in diff_schema._indexes.items():
            if index_name not in server_schema._indexes:
                self.ensure_index(index)
            for field_name, field in index._fields.items():
                if field_name not in RESERVED_FIELDS:
                    self.ensure_field(field)

        # find out remote - local schema
        diff_schema = server_schema._diff(schema)
        for index_name, index in diff_schema._indexes.items():
            local_index = schema._indexes.get(index_name)
            if local_index is None:
                schema._indexes[index_name] = index
            else:
                for field_name, field in index._fields.items():
                    if field_name not in RESERVED_FIELDS:
                        local_index._fields[field_name] = field

    def import_field(self, field, bit_reader, batch_size=100000, fast_import=False, clear=False):
        """Imports a field using the given bit reader

<<<<<<< HEAD
        :param pilosa.Field field: The field to import into
        :param object bit_reader: An iterator that returns a bit on each call
        :param int batch_size: Number of bits to read from the bit reader before posting them to the server
        :param bool fast_import: Enables fast import for data with columnID/rowID bits
=======
        :param field:
        :param bit_reader:
        :param batch_size:
        :param clear: clear bits instead of setting them
>>>>>>> ccd63148
        """
        for shard, columns in batch_columns(bit_reader, batch_size):
            self._import_data(field, shard, columns, fast_import, clear)

    def http_request(self, method, path, data=None, headers=None):
        """Sends an HTTP request to the Pilosa server

        NOTE: This function is experimental and may be removed in later revisions.

        :param str method: HTTP method
        :param str path: Request path
        :param bytes data: Request body
        :param headers: Request headers
        :return: HTTP response

        """
        return self.__http_request(method, path, data=data, headers=headers)

    def _import_data(self, field, shard, data, fast_import, clear):
        if field.field_type != "int":
            # sort by row_id then by column_id
            if not field.index.keys:
                data.sort(key=lambda col: (col.row_id, col.column_id))
        if field.index.keys or field.keys:
            nodes = [self._fetch_coordinator_node()]
        else:
            nodes = self._fetch_fragment_nodes(field.index.name, shard)
        # copy client params
        client_params = {}
        for k,v in self.__dict__.items():
            # don't copy protected, private params
            if k.startswith("_"):
                continue
            # don't copy these
            if k in ["cluster", "logger"]:
                continue
            client_params[k] = v
        for node in nodes:
            client = Client(URI.address(node.url), **client_params)
            if field.field_type == "int":
                client._import_node(_ImportValueRequest(field, shard, data), clear)
            else:
                req = _ImportRequest(field, shard, data)
                if fast_import and field.field_type == "set" and req.format == csv_row_id_column_id:
                    client._import_node_fast(req, clear)
                else:
                    client._import_node(req, clear)

    def _fetch_fragment_nodes(self, index_name, shard):
        path = "/internal/fragment/nodes?shard=%d&index=%s" % (shard, index_name)
        response = self.__http_request("GET", path)
        content = response.data.decode("utf-8")
        node_dicts = json.loads(content)
        nodes = []
        for node_dict in node_dicts:
            node_dict = node_dict["uri"]
            nodes.append(_Node(node_dict["scheme"], node_dict["host"], node_dict.get("port", "")))
        return nodes

    def _fetch_coordinator_node(self):
        response = self.__http_request("GET", "/status")
        content = response.data.decode("utf-8")
        d = json.loads(content)
        for node in d.get("nodes", []):
            if node.get("isCoordinator"):
                uri = node["uri"]
                return _Node(uri["scheme"], uri["host"], uri["port"])
        raise PilosaServerError(response)

    def _import_node(self, import_request, clear):
        data = import_request.to_protobuf()
        headers = {
            'Content-Type': 'application/x-protobuf',
            'Accept': 'application/x-protobuf',
        }
        clear_str = "?clear=true" if clear else ""
        path = "/index/%s/field/%s/import%s" % (import_request.index_name, import_request.field_name, clear_str)
        self.__http_request("POST", path, data=data, headers=headers)

    def _import_node_fast(self, import_request, clear):
        data = import_request.to_bitmap()
        headers = {
            'Content-Type': 'application/x-binary',
            'Accept': 'application/x-protobuf',
        }
        clear_str = "?clear=true" if clear else ""
        path = "/index/%s/field/%s/import-roaring/%d%s" % \
               (import_request.index_name, import_request.field_name, import_request.shard, clear_str)
        self.__http_request("POST", path, data=data, headers=headers)

    def __http_request(self, method, path, data=None, headers=None, use_coordinator=False):
        if not self.__client:
            self.__connect()
        # try at most 10 non-failed hosts; protect against broken cluster.remove_host
        for _ in range(_MAX_HOSTS):
            uri = ""
            if use_coordinator:
                with self.__coordinator_lock:
                    if self.__coordinator_uri is None:
                        node = self._fetch_coordinator_node()
                        uri = "%s://%s:%s%s" % (node.scheme, node.host, node.port, path)
                        self.__coordinator_uri = uri
            else:
                uri = "%s%s" % (self.__get_address(), path)
            try:
                self.logger.debug("Request: %s %s %s", method, uri)
                response = self.__client.request(method, uri, body=data, headers=headers)
                break
            except urllib3.exceptions.MaxRetryError as e:
                if use_coordinator:
                    self.__coordinator_uri = None
                    self.logger.warning("Removed coordinator %s due to %s", self.__coordinator_uri, str(e))
                else:
                    self.cluster.remove_host(self.__current_host)
                    self.logger.warning("Removed %s from the cluster due to %s", self.__current_host, str(e))
                    self.__current_host = None
        else:
            raise PilosaError("Tried %s hosts, still failing" % _MAX_HOSTS)

        if 200 <= response.status < 300:
            return response
        raise PilosaServerError(response)

    def __get_address(self):
        if self.__current_host is None:
            self.__current_host = self.cluster.get_host()
            self.logger.debug("Current host set: %s", self.__current_host)
        return self.__current_host._normalize()

    def __connect(self):
        num_pools = float(self.pool_size_total) / self.pool_size_per_route
        headers = {
            'User-Agent': 'python-pilosa/%s' % VERSION,
        }

        timeout = urllib3.Timeout(connect=self.connect_timeout, read=self.socket_timeout)
        client_options = {
            "num_pools": num_pools,
            "maxsize": self.pool_size_per_route,
            "block": True,
            "headers": headers,
            "timeout": timeout,
            "retries": self.retry_count,
        }
        if not self.tls_skip_verify:
            client_options["cert_reqs"] = "CERT_REQUIRED"
            client_options["ca_certs"] = self.tls_ca_certificate_path

        client = urllib3.PoolManager(**client_options)
        self.__client = client


def decode_field_meta_options(field_info):
    meta = field_info.get("options", {})
    return {
        "cache_size": meta.get("cacheSize", 50000),
        "cache_type": CacheType(meta.get("cacheType", "")),
        "time_quantum": TimeQuantum(meta.get("timeQuantum", "")),
        "int_min": meta.get("min", 0),
        "int_max": meta.get("max", 0),
    }


class URI:
    """Represents a Pilosa URI

    A Pilosa URI consists of three parts:

    * Scheme: Protocol of the URI. Default: ``http``
    * Host: Hostname or IP URI. Default: ``localhost``
    * Port: Port of the URI. Default ``10101``

    All parts of the URI are optional. The following are equivalent:

    * ``http://localhost:10101``
    * ``http://localhost``
    * ``http://:10101``
    * ``localhost:10101``
    * ``localhost``
    * ``:10101``

    :param str scheme: is the scheme of the Pilosa Server, such as ``http`` or ``https``
    :param str host: is the hostname or IP address of the Pilosa server. IPv6 addresses should be enclosed in brackets, e.g., ``[fe00::0]``.
    :param int port: is the port of the Pilosa server

    * See `Pilosa Python Client/Server Interaction <https://github.com/pilosa/python-pilosa/blob/master/docs/server-interaction.md>`_.
    """
    __PATTERN = re.compile("^(([+a-z]+):\\/\\/)?([0-9a-z.-]+|\\[[:0-9a-fA-F]+\\])?(:([0-9]+))?$")

    def __init__(self, scheme="http", host="localhost", port=10101):
        self.scheme = scheme
        self.host = host
        self.port = port

    @classmethod
    def address(cls, address):
        """ Creates a URI from an address.

        :param str address: of the form ``${SCHEME}://${HOST}:{$PORT}``
        :return: a Pilosa URI
        :type: pilosa.URI
        """
        uri = cls()
        uri._parse(address)
        return uri

    def _normalize(self):
        scheme = self.scheme
        try:
            index = scheme.index("+")
            scheme = scheme[:index]
        except ValueError:
            pass
        return "%s://%s:%s" % (scheme, self.host, self.port)

    def _parse(self, address):
        m = self.__PATTERN.search(address)
        if m:
            scheme = m.group(2)
            if scheme:
                self.scheme = scheme
            host = m.group(3)
            if host:
                self.host = host
            port = m.group(5)
            if port:
                self.port = int(port)
            return
        raise PilosaURIError("Not a Pilosa URI")

    def __str__(self):
        return "%s://%s:%s" % (self.scheme, self.host, self.port)

    def __repr__(self):
        return "<URI %s>" % self

    def __eq__(self, other):
        if id(self) == id(other):
            return True
        if other is None or not isinstance(other, self.__class__):
            return False
        return self.scheme == other.scheme and \
            self.host == other.host and \
            self.port == other.port


class Cluster:
    """Contains hosts in a Pilosa cluster.

    :param hosts: URIs of hosts. Leaving out hosts creates the default cluster
    """

    def __init__(self, *hosts):
        """Returns the cluster with the given hosts"""
        self.hosts = [(host, True) for host in hosts]
        self.__next_index = 0
        self.__lock = threading.RLock()

    def add_host(self, uri):
        """Makes a host available.

        :param pilosa.URI uri:
        """
        with self.__lock:
            for i, item in enumerate(self.hosts):
                host, _ = item
                if host == uri:
                    self.hosts[i] = (host, True)
                    break
            else:
                self.hosts.append((uri, True))

    def remove_host(self, uri):
        """Makes a host unavailable.

        :param pilosa.URI uri:
        """
        with self.__lock:
            for i, item in enumerate(self.hosts):
                if uri == item[0]:
                    self.hosts[i] = (item[0], False)

    def get_host(self):
        """Returns the next host in the cluster.

        :return: next host
        :rtype: pilosa.URI
        """
        for host, ok in self.hosts:
            if not ok:
                continue
            return host
        else:
            self._reset()
            raise PilosaError("There are no available hosts")

    def copy(self):
        c = Cluster()
        c.hosts = self.hosts[:]
        return c

    def _reset(self):
        with self.__lock:
            self.hosts = [(host, True) for host, _ in self.hosts]


class _QueryRequest:

    def __init__(self, query, column_attrs=False, exclude_columns=False, exclude_row_attrs=False, shards=None):
        self.query = query
        self.column_attrs = column_attrs
        self.exclude_columns = exclude_columns
        self.exclude_row_attrs = exclude_row_attrs
        self.shards = shards or []

    def to_protobuf(self, return_bytearray=_IS_PY2):
        qr = internal.QueryRequest()
        qr.Query = self.query
        qr.ColumnAttrs = self.column_attrs
        qr.ExcludeColumns = self.exclude_columns
        qr.ExcludeRowAttrs = self.exclude_row_attrs
        qr.Shards.extend(self.shards)
        if return_bytearray:
            return bytearray(qr.SerializeToString())
        return qr.SerializeToString()


class _ImportRequest:

    def __init__(self, field, shard, columns):
        self.index_name = field.index.name
        self.field_name = field.name
        self.shard = shard
        self.columns = columns
        if field.index.keys:
            self.format = csv_row_key_column_key if field.keys else csv_row_id_column_key
        else:
            self.format = csv_row_key_column_id if field.keys else csv_row_id_column_id

    def to_protobuf(self, return_bytearray=_IS_PY2):
        request = internal.ImportRequest()
        request.Index = self.index_name
        request.Field = self.field_name
        request.Shard = self.shard
        row_ids = request.RowIDs
        column_ids = request.ColumnIDs
        row_keys = request.RowKeys
        column_keys = request.ColumnKeys
        timestamps = request.Timestamps

        row_format = self.format
        if row_format == csv_row_id_column_id:
            for bit in self.columns:
                row_ids.append(bit.row_id)
                column_ids.append(bit.column_id)
                timestamps.append(bit.timestamp)
        elif row_format == csv_row_id_column_key:
            for bit in self.columns:
                row_ids.append(bit.row_id)
                column_keys.append(bit.column_key)
                timestamps.append(bit.timestamp)
        elif row_format == csv_row_key_column_id:
            for bit in self.columns:
                row_keys.append(bit.row_key)
                column_ids.append(bit.column_id)
                timestamps.append(bit.timestamp)
        elif row_format == csv_row_key_column_key:
            for bit in self.columns:
                row_keys.append(bit.row_key)
                column_keys.append(bit.column_key)
                timestamps.append(bit.timestamp)
        else:
            raise PilosaError("Invalid import format")

        return bytearray(request.SerializeToString()) if return_bytearray else request.SerializeToString()

    def to_bitmap(self, return_bytearray=_IS_PY2):
        shard_width = 1048576
        bitmap = Bitmap()
        for b in self.columns:
            bitmap.add(b.row_id * shard_width + b.column_id % shard_width)
        bio = io.BytesIO()
        bitmap.write_to(bio)
        data = bio.getvalue()
        return bytearray(data) if return_bytearray else data


class _ImportValueRequest:

    def __init__(self, field, shard, field_values):
        self.index_name = field.index.name
        self.field_name = field.name
        self.shard = shard
        self.field_values = field_values
        self.format = csv_column_key_value if field.index.keys else csv_column_id_value

    def to_protobuf(self, return_bytearray=_IS_PY2):
        request = internal.ImportValueRequest()
        request.Index = self.index_name
        request.Field = self.field_name
        request.Shard = self.shard
        column_ids = request.ColumnIDs
        column_keys = request.ColumnKeys
        values = request.Values

        if self.format == csv_column_id_value:
            for field_value in self.field_values:
                column_ids.append(field_value.column_id)
                values.append(field_value.value)
        elif self.format == csv_column_key_value:
            for field_value in self.field_values:
                column_keys.append(field_value.column_key)
                values.append(field_value.value)
        else:
            raise PilosaError("Invalid import format")

        return bytearray(request.SerializeToString()) if return_bytearray else request.SerializeToString()


class PilosaServerError(PilosaError):

    def __init__(self, response):
        self.response = response
        self.content = response.data.decode('utf-8')
        super(Exception, PilosaServerError).__init__(self, u"Server error (%d): %s" % (response.status, self.content))


class _Node(object):

    __slots__ = "scheme", "host", "port"

    def __init__(self, scheme, host, port):
        self.scheme = scheme
        self.host = host
        self.port = port


    @property
    def url(self):
        if self.port:
            return "%s://%s:%s" % (self.scheme, self.host, self.port)
        return "%s://%s" % (self.scheme, self.host)<|MERGE_RESOLUTION|>--- conflicted
+++ resolved
@@ -291,17 +291,11 @@
     def import_field(self, field, bit_reader, batch_size=100000, fast_import=False, clear=False):
         """Imports a field using the given bit reader
 
-<<<<<<< HEAD
         :param pilosa.Field field: The field to import into
         :param object bit_reader: An iterator that returns a bit on each call
         :param int batch_size: Number of bits to read from the bit reader before posting them to the server
         :param bool fast_import: Enables fast import for data with columnID/rowID bits
-=======
-        :param field:
-        :param bit_reader:
-        :param batch_size:
         :param clear: clear bits instead of setting them
->>>>>>> ccd63148
         """
         for shard, columns in batch_columns(bit_reader, batch_size):
             self._import_data(field, shard, columns, fast_import, clear)
