--- conflicted
+++ resolved
@@ -13,19 +13,15 @@
 ## Change Log
 
 * **Next**:
-<<<<<<< HEAD
-    * *make* commands are supported on Windows.
-=======
     * Supports importing data to Pilosa server.
     * Failover for connection errors.
     * More logging.
     * Introduced schemas. No need to re-define already existing indexes and frames.
+    * *make* commands are supported on Windows.
     * * *Breaking Change*: Removed `time_quantum` query option.
     * **Deprecation** `Index` constructor. Use `schema.index` instead.
     * **Deprecation** `client.create_index`, `client.create_frame`, `client.ensure_index`, `client.ensure_frame`. Use schemas and `client.sync_schema` instead.
     
->>>>>>> 679a10ec
-
 * **v0.4.0** (2017-06-08):
     * Supports Pilosa Server v0.4.0.
     * This version has the updated documentation.
