# Copyright 2017 Pilosa Corp.
#
# Redistribution and use in source and binary forms, with or without
# modification, are permitted provided that the following conditions
# are met:
#
# 1. Redistributions of source code must retain the above copyright
# notice, this list of conditions and the following disclaimer.
#
# 2. Redistributions in binary form must reproduce the above copyright
# notice, this list of conditions and the following disclaimer in the
# documentation and/or other materials provided with the distribution.
#
# 3. Neither the name of the copyright holder nor the names of its
# contributors may be used to endorse or promote products derived
# from this software without specific prior written permission.
#
# THIS SOFTWARE IS PROVIDED BY THE COPYRIGHT HOLDERS AND
# CONTRIBUTORS "AS IS" AND ANY EXPRESS OR IMPLIED WARRANTIES,
# INCLUDING, BUT NOT LIMITED TO, THE IMPLIED WARRANTIES OF
# MERCHANTABILITY AND FITNESS FOR A PARTICULAR PURPOSE ARE
# DISCLAIMED. IN NO EVENT SHALL THE COPYRIGHT HOLDER OR
# CONTRIBUTORS BE LIABLE FOR ANY DIRECT, INDIRECT, INCIDENTAL,
# SPECIAL, EXEMPLARY, OR CONSEQUENTIAL DAMAGES (INCLUDING,
# BUT NOT LIMITED TO, PROCUREMENT OF SUBSTITUTE GOODS OR
# SERVICES; LOSS OF USE, DATA, OR PROFITS; OR BUSINESS
# INTERRUPTION) HOWEVER CAUSED AND ON ANY THEORY OF LIABILITY,
# WHETHER IN CONTRACT, STRICT LIABILITY, OR TORT (INCLUDING
# NEGLIGENCE OR OTHERWISE) ARISING IN ANY WAY OUT OF THE USE
# OF THIS SOFTWARE, EVEN IF ADVISED OF THE POSSIBILITY OF SUCH
# DAMAGE.
#
import threading
import unittest
from wsgiref.simple_server import make_server
from wsgiref.util import setup_testing_defaults

try:
    from io import StringIO
except ImportError:
    from StringIO import StringIO

from pilosa.client import Client, URI, Cluster, PilosaServerError
from pilosa.exceptions import PilosaError
from pilosa.orm import Index, TimeQuantum, Schema, CacheType
from pilosa.imports import csv_column_reader


class ClientIT(unittest.TestCase):

    counter = 0

    def setUp(self):
        schema = Schema()
        self.index = schema.index(self.random_index_name())
        client = self.get_client()
        self.index.field("another-field")
        self.index.field("test")
        self.index.field("count-test")
        self.index.field("topn_test")

        self.col_index = schema.index(self.index.name + "-opts")
        self.field = self.col_index.field("collab")
        client.sync_schema(schema)

    def tearDown(self):
        client = self.get_client()
        client.delete_index(self.index)
        client.delete_index(self.col_index)

    def test_create_field_with_time_quantum(self):
        field = self.index.field("field-with-timequantum", time_quantum=TimeQuantum.YEAR)
        client = self.get_client()
        client.ensure_field(field)
        schema = client.schema()
        # Check the field time quantum
        index = schema._indexes[self.index.name]
        field = index._fields["field-with-timequantum"]
        self.assertEquals(TimeQuantum.YEAR.value, field.time_quantum.value)

    def test_query(self):
        client = self.get_client()
        field = self.index.field("query-test")
        client.ensure_field(field)
        response = client.query(field.set(555, 10))
        self.assertTrue(response.result is not None)

    def test_query_with_columns(self):
        client = self.get_client()
        field = self.index.field("query-test")
        client.ensure_field(field)
        client.query(field.set(100, 1000))
        column_attrs = {"name": "bombo"}
        client.query(self.index.set_column_attrs(1000, column_attrs))
        response = client.query(field.row(100), column_attrs=True)
        self.assertTrue(response is not None)
        self.assertEquals(1000, response.column.id)
        self.assertEquals({"name": "bombo"}, response.column.attributes)

        response = client.query(field.row(300))
        self.assertTrue(response.column is None)

    def test_failed_connection(self):
        client = Client("http://non-existent-sub.pilosa.com:22222")
        self.assertRaises(PilosaError, client.query, self.field.set(15, 10))

    def test_parse_error(self):
        client = self.get_client()
        q = self.index.raw_query("SetBit(id=5, field=\"test\", col_id:=10)")
        self.assertRaises(PilosaError, client.query, q)

    def test_orm_count(self):
        client = self.get_client()
        count_field = self.index.field("count-test")
        client.ensure_field(count_field)
        qry = self.index.batch_query(
            count_field.set(10, 20),
            count_field.set(10, 21),
            count_field.set(15, 25))
        client.query(qry)
        response = client.query(self.index.count(count_field.row(10)))
        self.assertEquals(2, response.result.count)

    def test_new_orm(self):
        client = self.get_client()
        response1 = client.query(self.field.set(10, 20))
        self.assertTrue(response1.result.changed)
        response2 = client.query(self.field.row(10))
        self.assertEquals(0, len(response2.columns))
        row1 = response2.result.row
        self.assertEquals(0, len(row1.attributes))
        self.assertEquals(1, len(row1.columns))
        self.assertEquals(20, row1.columns[0])

        column_attrs = {"name": "bombo"}
        client.query(self.col_index.set_column_attrs(20, column_attrs))
        response3 = client.query(self.field.row(10), column_attrs=True)
        column = response3.column
        self.assertTrue(column is not None)
        self.assertEquals(20, column.id)

        row_attrs = {
            "active": True,
            "unsigned": 5,
            "height": 1.81,
            "name": "Mr. Pi"
        }
        client.query(self.field.set_row_attrs(10, row_attrs))
        response4 = client.query(self.field.row(10))
        row = response4.result.row
        self.assertEquals(1, len(row.columns))
        self.assertEquals(4, len(row.attributes))
        self.assertEquals(True, row.attributes["active"])
        self.assertEquals(5, row.attributes["unsigned"])
        self.assertEquals(1.81, row.attributes["height"])
        self.assertEquals("Mr. Pi", row.attributes["name"])

        response5 = client.query(self.field.clear(10, 20))
        self.assertTrue(response5.result.changed)
        response6 = client.query(self.field.row(10))
        row = response6.result.row
        self.assertEquals(0, len(row.columns))

    def test_topn(self):
        client = self.get_client()
        field = self.index.field("topn_test")
        client.query(self.index.batch_query(
            field.set(10, 5),
            field.set(10, 10),
            field.set(10, 15),
            field.set(20, 5),
            field.set(30, 5)))
        # XXX: The following is required to make this test pass. See: https://github.com/pilosa/pilosa/issues/625
        client.http_request("POST", "/recalculate-caches")
        response = client.query(field.topn(2))
        items = response.result.count_items
        self.assertEquals(2, len(items))
        item = items[0]
        self.assertEquals(10, item.id)
        self.assertEquals(3, item.count)

        response = client.query(field.topn(5, row=field.row(10)))
        items = response.result.count_items
        self.assertEquals(3, len(items))
        item = items[0]
        self.assertEquals(3, item.count)

    def test_ensure_index_exists(self):
        client = self.get_client()
        index = Index(self.index.name + "-ensure")
        client.ensure_index(index)
        client.create_field(index.field("frm"))
        client.ensure_index(index)
        client.delete_index(index)

    def test_delete_field(self):
        client = self.get_client()
        field = self.index.field("to-delete")
        client.ensure_field(field)
        client.delete_field(field)
        # the following should succeed
        client.create_field(field)

    def test_field_for_nonexisting_index(self):
        client = self.get_client()
        index = Index("non-existing-database")
        field = index.field("frm")
        self.assertRaises(PilosaServerError, client.create_field, field)

    def test_csv_import(self):
        client = self.get_client()
        text = u"""
            10, 7
            10, 5
            2, 3
            7, 1
        """
        reader = csv_column_reader(StringIO(text))
        field = self.index.field("importfield")
        client.ensure_field(field)
        client.import_field(field, reader)
        bq = self.index.batch_query(
            field.row(2),
            field.row(7),
            field.row(10),
        )
        response = client.query(bq)
        target = [3, 1, 5]
        self.assertEqual(3, len(response.results))
        self.assertEqual(target, [result.row.columns[0] for result in response.results])

    def test_csv_import2(self):
        # Checks against encoding errors on Python 2.x
        text = u"""
            1,10,683793200
            5,20,683793300
            3,41,683793385        
            10,10485760,683793385        
        """
        reader = csv_column_reader(StringIO(text))
        client = self.get_client()
        schema = client.schema()
        field = schema.index(self.index.name).field("importfield", time_quantum=TimeQuantum.YEAR_MONTH_DAY_HOUR)
        client.sync_schema(schema)
        client.import_field(field, reader)

    def test_schema(self):
        client = self.get_client()
        schema = client.schema()
        self.assertGreaterEqual(len(schema._indexes), 1)
        self.assertGreaterEqual(len(list(schema._indexes.values())[0]._fields), 1)
        field = self.index.field("schema-test-field",
                                 cache_type=CacheType.LRU,
                                 cache_size=9999)
        client.ensure_field(field)
        schema = client.schema()
        f = schema._indexes[self.index.name]._fields["schema-test-field"]
        self.assertEquals(CacheType.LRU, f.cache_type)
        self.assertEquals(9999, f.cache_size)

    def test_sync(self):
        client = self.get_client()
        remote_index = Index("remote-index-1")
        remote_field = remote_index.field("remote-field-1")
        schema1 = Schema()
        index11 = schema1.index("diff-index1")
        index11.field("field1-1")
        index11.field("field1-2")
        index12 = schema1.index("diff-index2")
        index12.field("field2-1")
        schema1.index(remote_index.name)
        try:
            client.ensure_index(remote_index)
            client.ensure_field(remote_field)
            client.sync_schema(schema1)
            # check that the schema was created
            schema2 = client.schema()
            self.assertTrue("remote-index-1" in schema2._indexes)
            self.assertTrue("remote-field-1" in schema2.index("remote-index-1")._fields)
            self.assertTrue("diff-index1" in schema2._indexes)
            self.assertTrue("field1-1" in schema2.index("diff-index1")._fields)
            self.assertTrue("field1-2" in schema2.index("diff-index1")._fields)
            self.assertTrue("diff-index2" in schema2._indexes)
            self.assertTrue("field2-1" in schema2.index("diff-index2")._fields)
        finally:
            try:
                client.delete_index(remote_index)
                client.delete_index(index11)
                client.delete_index(index12)
            except PilosaError:
                pass

    def test_failover_fail(self):
        uris = [URI.address("nonexistent%s" % i) for i in range(20)]
        client = Client(Cluster(*uris))
        self.assertRaises(PilosaError, client.query, self.field.row(5))

    def test_range(self):
        from datetime import datetime
        client = self.get_client()
        field = self.col_index.field("test-range-field", time_quantum=TimeQuantum.MONTH_DAY_HOUR)
        client.ensure_field(field)
        client.query(self.col_index.batch_query(
            field.set(10, 100, timestamp=datetime(2017, 1, 1, 0, 0)),
            field.set(10, 100, timestamp=datetime(2018, 1, 1, 0, 0)),
            field.set(10, 100, timestamp=datetime(2019, 1, 1, 0, 0)),
        ))
        response = client.query(field.range(10, start=datetime(2017, 5, 1, 0, 0), end=datetime(2018, 5, 1, 0, 0)))
        self.assertEqual([100], response.result.row.columns)

    def test_range_field(self):
        client = self.get_client()
        field = self.col_index.field("rangefield", int_min=10, int_max=20)
        field2 = self.col_index.field("rangefield-set")
        client.ensure_field(field)
        client.ensure_field(field2)
        client.query(self.col_index.batch_query(
            field2.set(1, 10),
            field2.set(1, 100),
            field.setvalue(10, 11),
        ))
        response = client.query(field.sum(field2.row(1)))
        self.assertEquals(11, response.result.value)
        self.assertEquals(1, response.result.count)

        response = client.query(field.min(field2.row(1)))
        self.assertEquals(11, response.result.value)
        self.assertEquals(1, response.result.count)

        response = client.query(field.max(field2.row(1)))
        self.assertEquals(11, response.result.value)
        self.assertEquals(1, response.result.count)

        response = client.query(field.lt(15))
        self.assertEquals(1, len(response.results))
        self.assertEquals(10, response.result.row.columns[0])

    def test_exclude_attrs_columns(self):
        client = self.get_client()
        client.query(self.col_index.batch_query(
            self.field.set(1, 100),
            self.field.set_row_attrs(1, {"foo": "bar"})
        ))

        # test exclude columns.
        response = client.query(self.field.row(1), exclude_columns=True)
        self.assertEquals(0, len(response.result.row.columns))
        self.assertEquals(1, len(response.result.row.attributes))

        # test exclude attributes.
        response = client.query(self.field.row(1), exclude_attrs=True)
        self.assertEquals(1, len(response.result.row.columns))
        self.assertEquals(0, len(response.result.row.attributes))

    def test_http_request(self):
        self.get_client().http_request("GET", "/status")

<<<<<<< HEAD
    def test_slices(self):
        slice_width = 1048576
        client = self.get_client()
        client.query(self.col_db.batch_query(
            self.frame.setbit(1, 100),
            self.frame.setbit(1, slice_width),
            self.frame.setbit(1, slice_width*3),
        ))

        response = client.query(self.frame.bitmap(1), slices=[0,3])
        self.assertEquals(2, len(response.result.bitmap.bits))
        self.assertEquals(100, response.result.bitmap.bits[0])
        self.assertEquals(slice_width*3, response.result.bitmap.bits[1])
=======
    def test_create_index_fail(self):
        server = MockServer(404)
        with server:
            client = Client(server.uri)
            self.assertRaises(PilosaServerError, client.create_index, self.index)

>>>>>>> 3f2a80ee

    @classmethod
    def random_index_name(cls):
        cls.counter += 1
        return "testidx-%d" % cls.counter

    @classmethod
    def get_client(cls):
        import os
        server_address = os.environ.get("PILOSA_BIND", "")
        if not server_address:
            server_address = "http://:10101"
        return Client(server_address, tls_skip_verify=True)


class MockServer(threading.Thread):

    def __init__(self, status=200, headers=None, content=""):
        super(MockServer, self).__init__()
        self.stop_event = threading.Event()
        self.status = "%s STATUS" % status
        self.headers = headers or []
        self.content = content
        self.thread = None
        self.host = "localhost"
        self.port = 15000
        self.daemon = True

    def __enter__(self):
        self.start()

    def __exit__(self, exc_type, exc_val, exc_tb):
        self._stop()

    def _stop(self):
        self.stop_event.set()

    def _stopped(self):
        return self.stop_event.is_set()

    def _app(self):
        def app(env, start_response):
            setup_testing_defaults(env)
            start_response(self.status, self.headers)
            return self.content
        return app

    @property
    def uri(self):
        return URI(host=self.host, port=self.port)

    def run(self):
        server = make_server(self.host, self.port, self._app())
        while not self._stopped():
            server.handle_request()
<|MERGE_RESOLUTION|>--- conflicted
+++ resolved
@@ -355,7 +355,6 @@
     def test_http_request(self):
         self.get_client().http_request("GET", "/status")
 
-<<<<<<< HEAD
     def test_slices(self):
         slice_width = 1048576
         client = self.get_client()
@@ -369,14 +368,12 @@
         self.assertEquals(2, len(response.result.bitmap.bits))
         self.assertEquals(100, response.result.bitmap.bits[0])
         self.assertEquals(slice_width*3, response.result.bitmap.bits[1])
-=======
+
     def test_create_index_fail(self):
         server = MockServer(404)
         with server:
             client = Client(server.uri)
             self.assertRaises(PilosaServerError, client.create_index, self.index)
-
->>>>>>> 3f2a80ee
 
     @classmethod
     def random_index_name(cls):
